/*
Copyright 2024.

Licensed under the Apache License, Version 2.0 (the "License");
you may not use this file except in compliance with the License.
You may obtain a copy of the License at

    http://www.apache.org/licenses/LICENSE-2.0

Unless required by applicable law or agreed to in writing, software
distributed under the License is distributed on an "AS IS" BASIS,
WITHOUT WARRANTIES OR CONDITIONS OF ANY KIND, either express or implied.
See the License for the specific language governing permissions and
limitations under the License.
*/

package controller

import (
	"context"
	"fmt"
	"path/filepath"
	"runtime"
	"testing"

	"github.com/Mellanox/nic-configuration-operator/pkg/ncolog"
	. "github.com/onsi/ginkgo/v2"
	. "github.com/onsi/gomega"
	corev1 "k8s.io/api/core/v1"
	metav1 "k8s.io/apimachinery/pkg/apis/meta/v1"
	"k8s.io/client-go/kubernetes/scheme"
	"k8s.io/client-go/rest"
	"sigs.k8s.io/controller-runtime/pkg/client"
	"sigs.k8s.io/controller-runtime/pkg/envtest"
	logf "sigs.k8s.io/controller-runtime/pkg/log"
	"sigs.k8s.io/controller-runtime/pkg/log/zap"

	configurationnetv1alpha1 "github.com/Mellanox/nic-configuration-operator/api/v1alpha1"
	//+kubebuilder:scaffold:imports
)

// These tests use Ginkgo (BDD-style Go testing framework). Refer to
// http://onsi.github.io/ginkgo/ to learn more about Ginkgo.

<<<<<<< HEAD
var (
	cfg       *rest.Config
	testEnv   *envtest.Environment
	k8sClient client.Client
)
=======
const namespaceName = "nic-configuration-operator"

var cfg *rest.Config
var k8sClient client.Client
var testEnv *envtest.Environment
>>>>>>> c5b6f3cd

func TestControllers(t *testing.T) {
	RegisterFailHandler(Fail)

	RunSpecs(t, "Controller Suite")
}

var _ = BeforeSuite(func() {
	logf.SetLogger(zap.New(zap.WriteTo(GinkgoWriter), zap.UseDevMode(true)))

	ncolog.SetLogLevel(2)

	By("bootstrapping test environment")
	testEnv = &envtest.Environment{
		CRDDirectoryPaths:     []string{filepath.Join("..", "..", "config", "crd", "bases")},
		ErrorIfCRDPathMissing: true,

		// The BinaryAssetsDirectory is only required if you want to run the tests directly
		// without call the makefile target test. If not informed it will look for the
		// default path defined in controller-runtime which is /usr/local/kubebuilder/.
		// Note that you must have the required binaries setup under the bin directory to perform
		// the tests directly. When we run make test it will be setup and used automatically.
		BinaryAssetsDirectory: filepath.Join("..", "..", "bin", "k8s",
			fmt.Sprintf("1.31.0-%s-%s", runtime.GOOS, runtime.GOARCH)),
	}

	var err error
	// cfg is defined in this file globally.
	cfg, err = testEnv.Start()
	Expect(err).NotTo(HaveOccurred())
	Expect(cfg).NotTo(BeNil())

	err = configurationnetv1alpha1.AddToScheme(scheme.Scheme)
	Expect(err).NotTo(HaveOccurred())

	//+kubebuilder:scaffold:scheme
	k8sClient, err = client.New(cfg, client.Options{Scheme: scheme.Scheme})
	Expect(err).NotTo(HaveOccurred())
	Expect(k8sClient).NotTo(BeNil())

	ns := &corev1.Namespace{ObjectMeta: metav1.ObjectMeta{
		Name: namespaceName,
	}}
	err = k8sClient.Create(context.Background(), ns)
	Expect(err).NotTo(HaveOccurred())
})

var _ = AfterSuite(func() {
	By("tearing down the test environment")
	err := testEnv.Stop()
	Expect(err).NotTo(HaveOccurred())
})<|MERGE_RESOLUTION|>--- conflicted
+++ resolved
@@ -42,19 +42,11 @@
 // These tests use Ginkgo (BDD-style Go testing framework). Refer to
 // http://onsi.github.io/ginkgo/ to learn more about Ginkgo.
 
-<<<<<<< HEAD
-var (
-	cfg       *rest.Config
-	testEnv   *envtest.Environment
-	k8sClient client.Client
-)
-=======
 const namespaceName = "nic-configuration-operator"
 
 var cfg *rest.Config
 var k8sClient client.Client
 var testEnv *envtest.Environment
->>>>>>> c5b6f3cd
 
 func TestControllers(t *testing.T) {
 	RegisterFailHandler(Fail)
